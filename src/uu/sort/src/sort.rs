// This file is part of the uutils coreutils package.
//
// For the full copyright and license information, please view the LICENSE
// file that was distributed with this source code.

// Although these links don't always seem to describe reality, check out the POSIX and GNU specs:
// https://pubs.opengroup.org/onlinepubs/9699919799/utilities/sort.html
// https://www.gnu.org/software/coreutils/manual/html_node/sort-invocation.html

// spell-checker:ignore (misc) HFKJFK Mbdfhn getrlimit RLIMIT_NOFILE rlim

mod check;
mod chunks;
mod custom_str_cmp;
mod ext_sort;
mod merge;
mod numeric_str_cmp;
mod tmp_dir;

use chunks::LineData;
use clap::builder::ValueParser;
use clap::{crate_version, Arg, ArgAction, Command};
use custom_str_cmp::custom_str_cmp;
use ext_sort::ext_sort;
use fnv::FnvHasher;
#[cfg(target_os = "linux")]
use nix::libc::{getrlimit, rlimit, RLIMIT_NOFILE};
use numeric_str_cmp::{human_numeric_str_cmp, numeric_str_cmp, NumInfo, NumInfoParseSettings};
use rand::{thread_rng, Rng};
use rayon::prelude::*;
use std::cmp::Ordering;
use std::env;
use std::ffi::{OsStr, OsString};
use std::fs::{File, OpenOptions};
use std::hash::{Hash, Hasher};
use std::io::{stdin, stdout, BufRead, BufReader, BufWriter, Read, Write};
use std::num::IntErrorKind;
use std::ops::Range;
use std::path::Path;
use std::path::PathBuf;
use std::str::Utf8Error;
use thiserror::Error;
use unicode_width::UnicodeWidthStr;
use uucore::display::Quotable;
use uucore::error::strip_errno;
use uucore::error::{set_exit_code, UError, UResult, USimpleError, UUsageError};
use uucore::line_ending::LineEnding;
use uucore::parse_size::{ParseSizeError, Parser};
use uucore::shortcut_value_parser::ShortcutValueParser;
use uucore::version_cmp::version_cmp;
use uucore::{format_usage, help_about, help_section, help_usage, show_error};

use crate::tmp_dir::TmpDirWrapper;

const ABOUT: &str = help_about!("sort.md");
const USAGE: &str = help_usage!("sort.md");
const AFTER_HELP: &str = help_section!("after help", "sort.md");

mod options {
    pub mod modes {
        pub const SORT: &str = "sort";

        pub const HUMAN_NUMERIC: &str = "human-numeric-sort";
        pub const MONTH: &str = "month-sort";
        pub const NUMERIC: &str = "numeric-sort";
        pub const GENERAL_NUMERIC: &str = "general-numeric-sort";
        pub const VERSION: &str = "version-sort";
        pub const RANDOM: &str = "random-sort";

        pub const ALL_SORT_MODES: [&str; 6] = [
            GENERAL_NUMERIC,
            HUMAN_NUMERIC,
            MONTH,
            NUMERIC,
            VERSION,
            RANDOM,
        ];
    }

    pub mod check {
        pub const CHECK: &str = "check";
        pub const CHECK_SILENT: &str = "check-silent";
        pub const SILENT: &str = "silent";
        pub const QUIET: &str = "quiet";
        pub const DIAGNOSE_FIRST: &str = "diagnose-first";
    }

    pub const HELP: &str = "help";
    pub const VERSION: &str = "version";
    pub const DICTIONARY_ORDER: &str = "dictionary-order";
    pub const MERGE: &str = "merge";
    pub const DEBUG: &str = "debug";
    pub const IGNORE_CASE: &str = "ignore-case";
    pub const IGNORE_LEADING_BLANKS: &str = "ignore-leading-blanks";
    pub const IGNORE_NONPRINTING: &str = "ignore-nonprinting";
    pub const OUTPUT: &str = "output";
    pub const REVERSE: &str = "reverse";
    pub const STABLE: &str = "stable";
    pub const UNIQUE: &str = "unique";
    pub const KEY: &str = "key";
    pub const SEPARATOR: &str = "field-separator";
    pub const ZERO_TERMINATED: &str = "zero-terminated";
    pub const PARALLEL: &str = "parallel";
    pub const FILES0_FROM: &str = "files0-from";
    pub const BUF_SIZE: &str = "buffer-size";
    pub const TMP_DIR: &str = "temporary-directory";
    pub const COMPRESS_PROG: &str = "compress-program";
    pub const BATCH_SIZE: &str = "batch-size";

    pub const FILES: &str = "files";
}

const DECIMAL_PT: char = '.';

const NEGATIVE: char = '-';
const POSITIVE: char = '+';

// Choosing a higher buffer size does not result in performance improvements
// (at least not on my machine). TODO: In the future, we should also take the amount of
// available memory into consideration, instead of relying on this constant only.
const DEFAULT_BUF_SIZE: usize = 1_000_000_000; // 1 GB

#[derive(Debug, Error)]
pub enum SortError {
    #[error("{}", format_disorder(.file, .line_number, .line, .silent))]
    Disorder {
        file: OsString,
        line_number: usize,
        line: String,
        silent: bool,
    },

    #[error("open failed: {}: {}", .path.maybe_quote(), strip_errno(.error))]
    OpenFailed { path: String, error: std::io::Error },

    #[error("failed to parse key {}: {}", .key.quote(), .msg)]
    ParseKeyError { key: String, msg: String },

    #[error("cannot read: {}: {}", .path.maybe_quote(), strip_errno(.error))]
    ReadFailed {
        path: PathBuf,
        error: std::io::Error,
    },

    #[error("failed to open temporary file: {}", strip_errno(.error))]
    OpenTmpFileFailed { error: std::io::Error },

    #[error("couldn't execute compress program: errno {code}")]
    CompressProgExecutionFailed { code: i32 },

    #[error("{} terminated abnormally", .prog.quote())]
    CompressProgTerminatedAbnormally { prog: String },

    #[error("cannot create temporary file in '{}':", .path.display())]
    TmpFileCreationFailed { path: PathBuf },

    #[error("{error}")]
    Uft8Error { error: Utf8Error },
}

impl UError for SortError {
    fn code(&self) -> i32 {
        match self {
            Self::Disorder { .. } => 1,
            _ => 2,
        }
    }
}

fn format_disorder(file: &OsString, line_number: &usize, line: &String, silent: &bool) -> String {
    if *silent {
        String::new()
    } else {
        format!("{}:{}: disorder: {}", file.maybe_quote(), line_number, line)
    }
}

#[derive(Eq, Ord, PartialEq, PartialOrd, Clone, Copy, Debug)]
enum SortMode {
    Numeric,
    HumanNumeric,
    GeneralNumeric,
    Month,
    Version,
    Random,
    Default,
}

impl SortMode {
    fn get_short_name(&self) -> Option<char> {
        match self {
            Self::Numeric => Some('n'),
            Self::HumanNumeric => Some('h'),
            Self::GeneralNumeric => Some('g'),
            Self::Month => Some('M'),
            Self::Version => Some('V'),
            Self::Random => Some('R'),
            Self::Default => None,
        }
    }
}

pub struct Output {
    file: Option<(String, File)>,
}

impl Output {
    fn new(name: Option<&str>) -> UResult<Self> {
        let file = if let Some(name) = name {
            // This is different from `File::create()` because we don't truncate the output yet.
            // This allows using the output file as an input file.
            #[allow(clippy::suspicious_open_options)]
            let file = OpenOptions::new()
                .write(true)
                .create(true)
                .open(name)
                .map_err(|e| SortError::OpenFailed {
                    path: name.to_owned(),
                    error: e,
                })?;
            Some((name.to_owned(), file))
        } else {
            None
        };
        Ok(Self { file })
    }

    fn into_write(self) -> BufWriter<Box<dyn Write>> {
        BufWriter::new(match self.file {
            Some((_name, file)) => {
                // truncate the file
                let _ = file.set_len(0);
                Box::new(file)
            }
            None => Box::new(stdout()),
        })
    }

    fn as_output_name(&self) -> Option<&str> {
        match &self.file {
            Some((name, _file)) => Some(name),
            None => None,
        }
    }
}

#[derive(Clone)]
pub struct GlobalSettings {
    mode: SortMode,
    debug: bool,
    ignore_leading_blanks: bool,
    ignore_case: bool,
    dictionary_order: bool,
    ignore_non_printing: bool,
    merge: bool,
    reverse: bool,
    stable: bool,
    unique: bool,
    check: bool,
    check_silent: bool,
    salt: Option<[u8; 16]>,
    selectors: Vec<FieldSelector>,
    separator: Option<char>,
    threads: String,
    line_ending: LineEnding,
    buffer_size: usize,
    compress_prog: Option<String>,
    merge_batch_size: usize,
    precomputed: Precomputed,
}

/// Data needed for sorting. Should be computed once before starting to sort
/// by calling `GlobalSettings::init_precomputed`.
#[derive(Clone, Debug, Default)]
struct Precomputed {
    needs_tokens: bool,
    num_infos_per_line: usize,
    floats_per_line: usize,
    selections_per_line: usize,
}

impl GlobalSettings {
    /// Parse a SIZE string into a number of bytes.
    /// A size string comprises an integer and an optional unit.
    /// The unit may be k, K, m, M, g, G, t, T, P, E, Z, Y (powers of 1024), or b which is 1.
    /// Default is K.
    fn parse_byte_count(input: &str) -> Result<usize, ParseSizeError> {
        // GNU sort (8.32)   valid: 1b,        k, K, m, M, g, G, t, T, P, E, Z, Y
        // GNU sort (8.32) invalid:  b, B, 1B,                         p, e, z, y
        let size = Parser::default()
            .with_allow_list(&[
<<<<<<< HEAD
                "b", "k", "K", "m", "M", "g", "G", "t", "T", "P", "E", "Z", "Y", "%",
=======
                "b", "k", "K", "m", "M", "g", "G", "t", "T", "P", "E", "Z", "Y", "R", "Q",
>>>>>>> 5d6a04ab
            ])
            .with_default_unit("K")
            .with_b_byte_count(true)
            .parse(input.trim())?;

        usize::try_from(size).map_err(|_| {
            ParseSizeError::SizeTooBig(format!("Buffer size {size} does not fit in address space"))
        })
    }

    /// Precompute some data needed for sorting.
    /// This function **must** be called before starting to sort, and `GlobalSettings` may not be altered
    /// afterwards.
    fn init_precomputed(&mut self) {
        self.precomputed.needs_tokens = self.selectors.iter().any(|s| s.needs_tokens);
        self.precomputed.selections_per_line =
            self.selectors.iter().filter(|s| s.needs_selection).count();
        self.precomputed.num_infos_per_line = self
            .selectors
            .iter()
            .filter(|s| matches!(s.settings.mode, SortMode::Numeric | SortMode::HumanNumeric))
            .count();
        self.precomputed.floats_per_line = self
            .selectors
            .iter()
            .filter(|s| matches!(s.settings.mode, SortMode::GeneralNumeric))
            .count();
    }
}

impl Default for GlobalSettings {
    fn default() -> Self {
        Self {
            mode: SortMode::Default,
            debug: false,
            ignore_leading_blanks: false,
            ignore_case: false,
            dictionary_order: false,
            ignore_non_printing: false,
            merge: false,
            reverse: false,
            stable: false,
            unique: false,
            check: false,
            check_silent: false,
            salt: None,
            selectors: vec![],
            separator: None,
            threads: String::new(),
            line_ending: LineEnding::Newline,
            buffer_size: DEFAULT_BUF_SIZE,
            compress_prog: None,
            merge_batch_size: 32,
            precomputed: Precomputed::default(),
        }
    }
}

#[derive(Clone, PartialEq, Debug)]
struct KeySettings {
    mode: SortMode,
    ignore_blanks: bool,
    ignore_case: bool,
    dictionary_order: bool,
    ignore_non_printing: bool,
    reverse: bool,
}

impl KeySettings {
    /// Checks if the supplied combination of `mode`, `ignore_non_printing` and `dictionary_order` is allowed.
    fn check_compatibility(
        mode: SortMode,
        ignore_non_printing: bool,
        dictionary_order: bool,
    ) -> Result<(), String> {
        if matches!(
            mode,
            SortMode::Numeric | SortMode::HumanNumeric | SortMode::GeneralNumeric | SortMode::Month
        ) {
            if dictionary_order {
                return Err(format!(
                    "options '-{}{}' are incompatible",
                    'd',
                    mode.get_short_name().unwrap()
                ));
            } else if ignore_non_printing {
                return Err(format!(
                    "options '-{}{}' are incompatible",
                    'i',
                    mode.get_short_name().unwrap()
                ));
            }
        }
        Ok(())
    }

    fn set_sort_mode(&mut self, mode: SortMode) -> Result<(), String> {
        if self.mode != SortMode::Default && self.mode != mode {
            return Err(format!(
                "options '-{}{}' are incompatible",
                self.mode.get_short_name().unwrap(),
                mode.get_short_name().unwrap()
            ));
        }
        Self::check_compatibility(mode, self.ignore_non_printing, self.dictionary_order)?;
        self.mode = mode;
        Ok(())
    }

    fn set_dictionary_order(&mut self) -> Result<(), String> {
        Self::check_compatibility(self.mode, self.ignore_non_printing, true)?;
        self.dictionary_order = true;
        Ok(())
    }

    fn set_ignore_non_printing(&mut self) -> Result<(), String> {
        Self::check_compatibility(self.mode, true, self.dictionary_order)?;
        self.ignore_non_printing = true;
        Ok(())
    }
}

impl From<&GlobalSettings> for KeySettings {
    fn from(settings: &GlobalSettings) -> Self {
        Self {
            mode: settings.mode,
            ignore_blanks: settings.ignore_leading_blanks,
            ignore_case: settings.ignore_case,
            ignore_non_printing: settings.ignore_non_printing,
            reverse: settings.reverse,
            dictionary_order: settings.dictionary_order,
        }
    }
}

impl Default for KeySettings {
    fn default() -> Self {
        Self::from(&GlobalSettings::default())
    }
}
enum Selection<'a> {
    AsF64(GeneralF64ParseResult),
    WithNumInfo(&'a str, NumInfo),
    Str(&'a str),
}

type Field = Range<usize>;

#[derive(Clone, Debug)]
pub struct Line<'a> {
    line: &'a str,
    index: usize,
}

impl<'a> Line<'a> {
    /// Creates a new `Line`.
    ///
    /// If additional data is needed for sorting it is added to `line_data`.
    /// `token_buffer` allows to reuse the allocation for tokens.
    fn create(
        line: &'a str,
        index: usize,
        line_data: &mut LineData<'a>,
        token_buffer: &mut Vec<Field>,
        settings: &GlobalSettings,
    ) -> Self {
        token_buffer.clear();
        if settings.precomputed.needs_tokens {
            tokenize(line, settings.separator, token_buffer);
        }
        for (selector, selection) in settings
            .selectors
            .iter()
            .map(|selector| (selector, selector.get_selection(line, token_buffer)))
        {
            match selection {
                Selection::AsF64(parsed_float) => line_data.parsed_floats.push(parsed_float),
                Selection::WithNumInfo(str, num_info) => {
                    line_data.num_infos.push(num_info);
                    line_data.selections.push(str);
                }
                Selection::Str(str) => {
                    if selector.needs_selection {
                        line_data.selections.push(str);
                    }
                }
            }
        }
        Self { line, index }
    }

    fn print(&self, writer: &mut impl Write, settings: &GlobalSettings) {
        if settings.debug {
            self.print_debug(settings, writer).unwrap();
        } else {
            writer.write_all(self.line.as_bytes()).unwrap();
            writer.write_all(&[settings.line_ending.into()]).unwrap();
        }
    }

    /// Writes indicators for the selections this line matched. The original line content is NOT expected
    /// to be already printed.
    fn print_debug(
        &self,
        settings: &GlobalSettings,
        writer: &mut impl Write,
    ) -> std::io::Result<()> {
        // We do not consider this function performance critical, as debug output is only useful for small files,
        // which are not a performance problem in any case. Therefore there aren't any special performance
        // optimizations here.

        let line = self.line.replace('\t', ">");
        writeln!(writer, "{line}")?;

        let mut fields = vec![];
        tokenize(self.line, settings.separator, &mut fields);
        for selector in &settings.selectors {
            let mut selection = selector.get_range(self.line, Some(&fields));
            match selector.settings.mode {
                SortMode::Numeric | SortMode::HumanNumeric => {
                    // find out which range is used for numeric comparisons
                    let (_, num_range) = NumInfo::parse(
                        &self.line[selection.clone()],
                        &NumInfoParseSettings {
                            accept_si_units: selector.settings.mode == SortMode::HumanNumeric,
                            ..Default::default()
                        },
                    );
                    let initial_selection = selection.clone();

                    // Shorten selection to num_range.
                    selection.start += num_range.start;
                    selection.end = selection.start + num_range.len();

                    if num_range == (0..0) {
                        // This was not a valid number.
                        // Report no match at the first non-whitespace character.
                        let leading_whitespace = self.line[selection.clone()]
                            .find(|c: char| !c.is_whitespace())
                            .unwrap_or(0);
                        selection.start += leading_whitespace;
                        selection.end += leading_whitespace;
                    } else {
                        // include a trailing si unit
                        if selector.settings.mode == SortMode::HumanNumeric
                            && self.line[selection.end..initial_selection.end].starts_with(
                                &['k', 'K', 'M', 'G', 'T', 'P', 'E', 'Z', 'Y', 'R', 'Q'][..],
                            )
                        {
                            selection.end += 1;
                        }

                        // include leading zeroes, a leading minus or a leading decimal point
                        while self.line[initial_selection.start..selection.start]
                            .ends_with(&['-', '0', '.'][..])
                        {
                            selection.start -= 1;
                        }
                    }
                }
                SortMode::GeneralNumeric => {
                    let initial_selection = &self.line[selection.clone()];

                    let leading = get_leading_gen(initial_selection);

                    // Shorten selection to leading.
                    selection.start += leading.start;
                    selection.end = selection.start + leading.len();
                }
                SortMode::Month => {
                    let initial_selection = &self.line[selection.clone()];

                    let mut month_chars = initial_selection
                        .char_indices()
                        .skip_while(|(_, c)| c.is_whitespace());

                    let month = if month_parse(initial_selection) == Month::Unknown {
                        // We failed to parse a month, which is equivalent to matching nothing.
                        // Add the "no match for key" marker to the first non-whitespace character.
                        let first_non_whitespace = month_chars.next();
                        first_non_whitespace.map_or(
                            initial_selection.len()..initial_selection.len(),
                            |(idx, _)| idx..idx,
                        )
                    } else {
                        // We parsed a month. Match the first three non-whitespace characters, which must be the month we parsed.
                        month_chars.next().unwrap().0
                            ..month_chars
                                .nth(2)
                                .map_or(initial_selection.len(), |(idx, _)| idx)
                    };

                    // Shorten selection to month.
                    selection.start += month.start;
                    selection.end = selection.start + month.len();
                }
                _ => {}
            }

            write!(
                writer,
                "{}",
                " ".repeat(UnicodeWidthStr::width(&line[..selection.start]))
            )?;

            if selection.is_empty() {
                writeln!(writer, "^ no match for key")?;
            } else {
                writeln!(
                    writer,
                    "{}",
                    "_".repeat(UnicodeWidthStr::width(&line[selection]))
                )?;
            }
        }
        if settings.mode != SortMode::Random
            && !settings.stable
            && !settings.unique
            && (settings.dictionary_order
                || settings.ignore_leading_blanks
                || settings.ignore_case
                || settings.ignore_non_printing
                || settings.mode != SortMode::Default
                || settings
                    .selectors
                    .last()
                    .map_or(true, |selector| selector != &FieldSelector::default()))
        {
            // A last resort comparator is in use, underline the whole line.
            if self.line.is_empty() {
                writeln!(writer, "^ no match for key")?;
            } else {
                writeln!(
                    writer,
                    "{}",
                    "_".repeat(UnicodeWidthStr::width(line.as_str()))
                )?;
            }
        }
        Ok(())
    }
}

/// Tokenize a line into fields. The result is stored into `token_buffer`.
fn tokenize(line: &str, separator: Option<char>, token_buffer: &mut Vec<Field>) {
    assert!(token_buffer.is_empty());
    if let Some(separator) = separator {
        tokenize_with_separator(line, separator, token_buffer);
    } else {
        tokenize_default(line, token_buffer);
    }
}

/// By default fields are separated by the first whitespace after non-whitespace.
/// Whitespace is included in fields at the start.
/// The result is stored into `token_buffer`.
fn tokenize_default(line: &str, token_buffer: &mut Vec<Field>) {
    token_buffer.push(0..0);
    // pretend that there was whitespace in front of the line
    let mut previous_was_whitespace = true;
    for (idx, char) in line.char_indices() {
        if char.is_whitespace() {
            if !previous_was_whitespace {
                token_buffer.last_mut().unwrap().end = idx;
                token_buffer.push(idx..0);
            }
            previous_was_whitespace = true;
        } else {
            previous_was_whitespace = false;
        }
    }
    token_buffer.last_mut().unwrap().end = line.len();
}

/// Split between separators. These separators are not included in fields.
/// The result is stored into `token_buffer`.
fn tokenize_with_separator(line: &str, separator: char, token_buffer: &mut Vec<Field>) {
    let separator_indices =
        line.char_indices()
            .filter_map(|(i, c)| if c == separator { Some(i) } else { None });
    let mut start = 0;
    for sep_idx in separator_indices {
        token_buffer.push(start..sep_idx);
        start = sep_idx + 1;
    }
    if start < line.len() {
        token_buffer.push(start..line.len());
    }
}

#[derive(Clone, PartialEq, Debug)]
struct KeyPosition {
    /// 1-indexed, 0 is invalid.
    field: usize,
    /// 1-indexed, 0 is end of field.
    char: usize,
    ignore_blanks: bool,
}

impl KeyPosition {
    fn new(key: &str, default_char_index: usize, ignore_blanks: bool) -> Result<Self, String> {
        let mut field_and_char = key.split('.');

        let field = field_and_char
            .next()
            .ok_or_else(|| format!("invalid key {}", key.quote()))?;
        let char = field_and_char.next();

        let field = match field.parse::<usize>() {
            Ok(f) => f,
            Err(e) if *e.kind() == IntErrorKind::PosOverflow => usize::MAX,
            Err(e) => {
                return Err(format!(
                    "failed to parse field index {} {}",
                    field.quote(),
                    e
                ))
            }
        };
        if field == 0 {
            return Err("field index can not be 0".to_string());
        }

        let char = char.map_or(Ok(default_char_index), |char| {
            char.parse()
                .map_err(|e| format!("failed to parse character index {}: {}", char.quote(), e))
        })?;

        Ok(Self {
            field,
            char,
            ignore_blanks,
        })
    }
}

impl Default for KeyPosition {
    fn default() -> Self {
        Self {
            field: 1,
            char: 1,
            ignore_blanks: false,
        }
    }
}

#[derive(Clone, PartialEq, Debug, Default)]
struct FieldSelector {
    from: KeyPosition,
    to: Option<KeyPosition>,
    settings: KeySettings,
    needs_tokens: bool,
    // Whether this selector operates on a sub-slice of a line.
    // Selections are therefore not needed when this selector matches the whole line
    // or the sort mode is general-numeric.
    needs_selection: bool,
}

impl FieldSelector {
    /// Splits this position into the actual position and the attached options.
    fn split_key_options(position: &str) -> (&str, &str) {
        if let Some((options_start, _)) = position.char_indices().find(|(_, c)| c.is_alphabetic()) {
            position.split_at(options_start)
        } else {
            (position, "")
        }
    }

    fn parse(key: &str, global_settings: &GlobalSettings) -> UResult<Self> {
        let mut from_to = key.split(',');
        let (from, from_options) = Self::split_key_options(from_to.next().unwrap());
        let to = from_to.next().map(Self::split_key_options);
        let options_are_empty = from_options.is_empty() && matches!(to, None | Some((_, "")));

        if options_are_empty {
            // Inherit the global settings if there are no options attached to this key.
            (|| {
                // This would be ideal for a try block, I think. In the meantime this closure allows
                // to use the `?` operator here.
                Self::new(
                    KeyPosition::new(from, 1, global_settings.ignore_leading_blanks)?,
                    to.map(|(to, _)| {
                        KeyPosition::new(to, 0, global_settings.ignore_leading_blanks)
                    })
                    .transpose()?,
                    KeySettings::from(global_settings),
                )
            })()
        } else {
            // Do not inherit from `global_settings`, as there are options attached to this key.
            Self::parse_with_options((from, from_options), to)
        }
        .map_err(|msg| {
            SortError::ParseKeyError {
                key: key.to_owned(),
                msg,
            }
            .into()
        })
    }

    fn parse_with_options(
        (from, from_options): (&str, &str),
        to: Option<(&str, &str)>,
    ) -> Result<Self, String> {
        /// Applies `options` to `key_settings`, returning if the 'b'-flag (ignore blanks) was present.
        fn parse_key_settings(
            options: &str,
            key_settings: &mut KeySettings,
        ) -> Result<bool, String> {
            let mut ignore_blanks = false;
            for option in options.chars() {
                match option {
                    'M' => key_settings.set_sort_mode(SortMode::Month)?,
                    'b' => ignore_blanks = true,
                    'd' => key_settings.set_dictionary_order()?,
                    'f' => key_settings.ignore_case = true,
                    'g' => key_settings.set_sort_mode(SortMode::GeneralNumeric)?,
                    'h' => key_settings.set_sort_mode(SortMode::HumanNumeric)?,
                    'i' => key_settings.set_ignore_non_printing()?,
                    'n' => key_settings.set_sort_mode(SortMode::Numeric)?,
                    'R' => key_settings.set_sort_mode(SortMode::Random)?,
                    'r' => key_settings.reverse = true,
                    'V' => key_settings.set_sort_mode(SortMode::Version)?,
                    c => return Err(format!("invalid option: '{c}'")),
                }
            }
            Ok(ignore_blanks)
        }

        let mut key_settings = KeySettings::default();
        let from = parse_key_settings(from_options, &mut key_settings)
            .map(|ignore_blanks| KeyPosition::new(from, 1, ignore_blanks))??;
        let to = if let Some((to, to_options)) = to {
            Some(
                parse_key_settings(to_options, &mut key_settings)
                    .map(|ignore_blanks| KeyPosition::new(to, 0, ignore_blanks))??,
            )
        } else {
            None
        };
        Self::new(from, to, key_settings)
    }

    fn new(
        from: KeyPosition,
        to: Option<KeyPosition>,
        settings: KeySettings,
    ) -> Result<Self, String> {
        if from.char == 0 {
            Err("invalid character index 0 for the start position of a field".to_string())
        } else {
            Ok(Self {
                needs_selection: (from.field != 1
                    || from.char != 1
                    || to.is_some()
                    || matches!(settings.mode, SortMode::Numeric | SortMode::HumanNumeric)
                    || from.ignore_blanks)
                    && !matches!(settings.mode, SortMode::GeneralNumeric),
                needs_tokens: from.field != 1 || from.char == 0 || to.is_some(),
                from,
                to,
                settings,
            })
        }
    }

    /// Get the selection that corresponds to this selector for the line.
    /// If needs_fields returned false, tokens may be empty.
    fn get_selection<'a>(&self, line: &'a str, tokens: &[Field]) -> Selection<'a> {
        // `get_range` expects `None` when we don't need tokens and would get confused by an empty vector.
        let tokens = if self.needs_tokens {
            Some(tokens)
        } else {
            None
        };
        let mut range = &line[self.get_range(line, tokens)];
        if self.settings.mode == SortMode::Numeric || self.settings.mode == SortMode::HumanNumeric {
            // Parse NumInfo for this number.
            let (info, num_range) = NumInfo::parse(
                range,
                &NumInfoParseSettings {
                    accept_si_units: self.settings.mode == SortMode::HumanNumeric,
                    ..Default::default()
                },
            );
            // Shorten the range to what we need to pass to numeric_str_cmp later.
            range = &range[num_range];
            Selection::WithNumInfo(range, info)
        } else if self.settings.mode == SortMode::GeneralNumeric {
            // Parse this number as f64, as this is the requirement for general numeric sorting.
            Selection::AsF64(general_f64_parse(&range[get_leading_gen(range)]))
        } else {
            // This is not a numeric sort, so we don't need a NumCache.
            Selection::Str(range)
        }
    }

    /// Look up the range in the line that corresponds to this selector.
    /// If needs_fields returned false, tokens must be None.
    fn get_range(&self, line: &str, tokens: Option<&[Field]>) -> Range<usize> {
        enum Resolution {
            // The start index of the resolved character, inclusive
            StartOfChar(usize),
            // The end index of the resolved character, exclusive.
            // This is only returned if the character index is 0.
            EndOfChar(usize),
            // The resolved character would be in front of the first character
            TooLow,
            // The resolved character would be after the last character
            TooHigh,
        }

        // Get the index for this line given the KeyPosition
        fn resolve_index(
            line: &str,
            tokens: Option<&[Field]>,
            position: &KeyPosition,
        ) -> Resolution {
            if matches!(tokens, Some(tokens) if tokens.len() < position.field) {
                Resolution::TooHigh
            } else if position.char == 0 {
                let end = tokens.unwrap()[position.field - 1].end;
                if end == 0 {
                    Resolution::TooLow
                } else {
                    Resolution::EndOfChar(end)
                }
            } else {
                let mut idx = if position.field == 1 {
                    // The first field always starts at 0.
                    // We don't need tokens for this case.
                    0
                } else {
                    tokens.unwrap()[position.field - 1].start
                };
                // strip blanks if needed
                if position.ignore_blanks {
                    idx += line[idx..]
                        .char_indices()
                        .find(|(_, c)| !c.is_whitespace())
                        .map_or(line[idx..].len(), |(idx, _)| idx);
                }
                // apply the character index
                idx += line[idx..]
                    .char_indices()
                    .nth(position.char - 1)
                    .map_or(line[idx..].len(), |(idx, _)| idx);
                if idx >= line.len() {
                    Resolution::TooHigh
                } else {
                    Resolution::StartOfChar(idx)
                }
            }
        }

        match resolve_index(line, tokens, &self.from) {
            Resolution::StartOfChar(from) => {
                let to = self.to.as_ref().map(|to| resolve_index(line, tokens, to));

                let mut range = match to {
                    Some(Resolution::StartOfChar(mut to)) => {
                        // We need to include the character at `to`.
                        to += line[to..].chars().next().map_or(1, char::len_utf8);
                        from..to
                    }
                    Some(Resolution::EndOfChar(to)) => from..to,
                    // If `to` was not given or the match would be after the end of the line,
                    // match everything until the end of the line.
                    None | Some(Resolution::TooHigh) => from..line.len(),
                    // If `to` is before the start of the line, report no match.
                    // This can happen if the line starts with a separator.
                    Some(Resolution::TooLow) => 0..0,
                };
                if range.start > range.end {
                    range.end = range.start;
                }
                range
            }
            Resolution::TooLow | Resolution::EndOfChar(_) => {
                unreachable!("This should only happen if the field start index is 0, but that should already have caused an error.")
            }
            // While for comparisons it's only important that this is an empty slice,
            // to produce accurate debug output we need to match an empty slice at the end of the line.
            Resolution::TooHigh => line.len()..line.len(),
        }
    }
}

/// Creates an `Arg` that conflicts with all other sort modes.
fn make_sort_mode_arg(mode: &'static str, short: char, help: &'static str) -> Arg {
    let mut arg = Arg::new(mode)
        .short(short)
        .long(mode)
        .help(help)
        .action(ArgAction::SetTrue);
    for possible_mode in &options::modes::ALL_SORT_MODES {
        if *possible_mode != mode {
            arg = arg.conflicts_with(possible_mode);
        }
    }
    arg
}

#[cfg(target_os = "linux")]
fn get_rlimit() -> UResult<usize> {
    let mut limit = rlimit {
        rlim_cur: 0,
        rlim_max: 0,
    };
    match unsafe { getrlimit(RLIMIT_NOFILE, &mut limit) } {
        0 => Ok(limit.rlim_cur as usize),
        _ => Err(UUsageError::new(2, "Failed to fetch rlimit")),
    }
}

#[uucore::main]
#[allow(clippy::cognitive_complexity)]
pub fn uumain(args: impl uucore::Args) -> UResult<()> {
    let mut settings = GlobalSettings::default();

    let matches = match uu_app().try_get_matches_from(args) {
        Ok(t) => t,
        Err(e) => {
            // not all clap "Errors" are because of a failure to parse arguments.
            // "--version" also causes an Error to be returned, but we should not print to stderr
            // nor return with a non-zero exit code in this case (we should print to stdout and return 0).
            // This logic is similar to the code in clap, but we return 2 as the exit code in case of real failure
            // (clap returns 1).
            e.print().unwrap();
            if e.use_stderr() {
                set_exit_code(2);
            }
            return Ok(());
        }
    };

    settings.debug = matches.get_flag(options::DEBUG);

    // check whether user specified a zero terminated list of files for input, otherwise read files from args
    let mut files: Vec<OsString> = if matches.contains_id(options::FILES0_FROM) {
        let files0_from: Vec<OsString> = matches
            .get_many::<OsString>(options::FILES0_FROM)
            .map(|v| v.map(ToOwned::to_owned).collect())
            .unwrap_or_default();

        let mut files = Vec::new();
        for path in &files0_from {
            let reader = open(path)?;
            let buf_reader = BufReader::new(reader);
            for line in buf_reader.split(b'\0').flatten() {
                files.push(OsString::from(
                    std::str::from_utf8(&line)
                        .expect("Could not parse string from zero terminated input."),
                ));
            }
        }
        files
    } else {
        matches
            .get_many::<OsString>(options::FILES)
            .map(|v| v.map(ToOwned::to_owned).collect())
            .unwrap_or_default()
    };

    settings.mode = if matches.get_flag(options::modes::HUMAN_NUMERIC)
        || matches
            .get_one::<String>(options::modes::SORT)
            .map(|s| s.as_str())
            == Some("human-numeric")
    {
        SortMode::HumanNumeric
    } else if matches.get_flag(options::modes::MONTH)
        || matches
            .get_one::<String>(options::modes::SORT)
            .map(|s| s.as_str())
            == Some("month")
    {
        SortMode::Month
    } else if matches.get_flag(options::modes::GENERAL_NUMERIC)
        || matches
            .get_one::<String>(options::modes::SORT)
            .map(|s| s.as_str())
            == Some("general-numeric")
    {
        SortMode::GeneralNumeric
    } else if matches.get_flag(options::modes::NUMERIC)
        || matches
            .get_one::<String>(options::modes::SORT)
            .map(|s| s.as_str())
            == Some("numeric")
    {
        SortMode::Numeric
    } else if matches.get_flag(options::modes::VERSION)
        || matches
            .get_one::<String>(options::modes::SORT)
            .map(|s| s.as_str())
            == Some("version")
    {
        SortMode::Version
    } else if matches.get_flag(options::modes::RANDOM)
        || matches
            .get_one::<String>(options::modes::SORT)
            .map(|s| s.as_str())
            == Some("random")
    {
        settings.salt = Some(get_rand_string());
        SortMode::Random
    } else {
        SortMode::Default
    };

    settings.dictionary_order = matches.get_flag(options::DICTIONARY_ORDER);
    settings.ignore_non_printing = matches.get_flag(options::IGNORE_NONPRINTING);
    if matches.contains_id(options::PARALLEL) {
        // "0" is default - threads = num of cores
        settings.threads = matches
            .get_one::<String>(options::PARALLEL)
            .map(String::from)
            .unwrap_or_else(|| "0".to_string());
        env::set_var("RAYON_NUM_THREADS", &settings.threads);
    }

    settings.buffer_size =
        matches
            .get_one::<String>(options::BUF_SIZE)
            .map_or(Ok(DEFAULT_BUF_SIZE), |s| {
                GlobalSettings::parse_byte_count(s).map_err(|e| {
                    USimpleError::new(2, format_error_message(&e, s, options::BUF_SIZE))
                })
            })?;

    let mut tmp_dir = TmpDirWrapper::new(
        matches
            .get_one::<String>(options::TMP_DIR)
            .map(PathBuf::from)
            .unwrap_or_else(env::temp_dir),
    );

    settings.compress_prog = matches
        .get_one::<String>(options::COMPRESS_PROG)
        .map(String::from);

    if let Some(n_merge) = matches.get_one::<String>(options::BATCH_SIZE) {
        match n_merge.parse::<usize>() {
            Ok(parsed_value) => {
                if parsed_value < 2 {
                    show_error!("invalid --batch-size argument '{}'", n_merge);
                    return Err(UUsageError::new(2, "minimum --batch-size argument is '2'"));
                }
                settings.merge_batch_size = parsed_value;
            }
            Err(e) => {
                let error_message = if *e.kind() == std::num::IntErrorKind::PosOverflow {
                    #[cfg(target_os = "linux")]
                    {
                        show_error!("--batch-size argument {} too large", n_merge.quote());

                        format!(
                            "maximum --batch-size argument with current rlimit is {}",
                            get_rlimit()?
                        )
                    }
                    #[cfg(not(target_os = "linux"))]
                    {
                        format!("--batch-size argument {} too large", n_merge.quote())
                    }
                } else {
                    format!("invalid --batch-size argument {}", n_merge.quote())
                };

                return Err(UUsageError::new(2, error_message));
            }
        }
    }

    settings.line_ending = LineEnding::from_zero_flag(matches.get_flag(options::ZERO_TERMINATED));
    settings.merge = matches.get_flag(options::MERGE);

    settings.check = matches.contains_id(options::check::CHECK);
    if matches.get_flag(options::check::CHECK_SILENT)
        || matches!(
            matches
                .get_one::<String>(options::check::CHECK)
                .map(|s| s.as_str()),
            Some(options::check::SILENT | options::check::QUIET)
        )
    {
        settings.check_silent = true;
        settings.check = true;
    };

    settings.ignore_case = matches.get_flag(options::IGNORE_CASE);

    settings.ignore_leading_blanks = matches.get_flag(options::IGNORE_LEADING_BLANKS);

    settings.reverse = matches.get_flag(options::REVERSE);
    settings.stable = matches.get_flag(options::STABLE);
    settings.unique = matches.get_flag(options::UNIQUE);

    if files.is_empty() {
        /* if no file, default to stdin */
        files.push("-".to_string().into());
    } else if settings.check && files.len() != 1 {
        return Err(UUsageError::new(
            2,
            format!("extra operand {} not allowed with -c", files[1].quote()),
        ));
    }

    if let Some(arg) = matches.get_one::<OsString>(options::SEPARATOR) {
        let mut separator = arg.to_str().ok_or_else(|| {
            UUsageError::new(
                2,
                format!("separator is not valid unicode: {}", arg.quote()),
            )
        })?;
        if separator == "\\0" {
            separator = "\0";
        }
        // This rejects non-ASCII codepoints, but perhaps we don't have to.
        // On the other hand GNU accepts any single byte, valid unicode or not.
        // (Supporting multi-byte chars would require changes in tokenize_with_separator().)
        if separator.len() != 1 {
            return Err(UUsageError::new(
                2,
                format!(
                    "separator must be exactly one character long: {}",
                    separator.quote()
                ),
            ));
        }
        settings.separator = Some(separator.chars().next().unwrap());
    }

    if let Some(values) = matches.get_many::<String>(options::KEY) {
        for value in values {
            let selector = FieldSelector::parse(value, &settings)?;
            if selector.settings.mode == SortMode::Random && settings.salt.is_none() {
                settings.salt = Some(get_rand_string());
            }
            settings.selectors.push(selector);
        }
    }

    if !matches.contains_id(options::KEY) {
        // add a default selector matching the whole line
        let key_settings = KeySettings::from(&settings);
        settings.selectors.push(
            FieldSelector::new(
                KeyPosition {
                    field: 1,
                    char: 1,
                    ignore_blanks: key_settings.ignore_blanks,
                },
                None,
                key_settings,
            )
            .unwrap(),
        );
    }

    // Verify that we can open all input files.
    // It is the correct behavior to close all files afterwards,
    // and to reopen them at a later point. This is different from how the output file is handled,
    // probably to prevent running out of file descriptors.
    for file in &files {
        open(file)?;
    }

    let output = Output::new(
        matches
            .get_one::<String>(options::OUTPUT)
            .map(|s| s.as_str()),
    )?;

    settings.init_precomputed();

    let result = exec(&mut files, &settings, output, &mut tmp_dir);
    // Wait here if `SIGINT` was received,
    // for signal handler to do its work and terminate the program.
    tmp_dir.wait_if_signal();
    result
}

pub fn uu_app() -> Command {
    Command::new(uucore::util_name())
        .version(crate_version!())
        .about(ABOUT)
        .after_help(AFTER_HELP)
        .override_usage(format_usage(USAGE))
        .infer_long_args(true)
        .disable_help_flag(true)
        .disable_version_flag(true)
        .args_override_self(true)
        .arg(
            Arg::new(options::HELP)
                .long(options::HELP)
                .help("Print help information.")
                .action(ArgAction::Help),
        )
        .arg(
            Arg::new(options::VERSION)
                .long(options::VERSION)
                .help("Print version information.")
                .action(ArgAction::Version),
        )
        .arg(
            Arg::new(options::modes::SORT)
                .long(options::modes::SORT)
                .value_parser(ShortcutValueParser::new([
                    "general-numeric",
                    "human-numeric",
                    "month",
                    "numeric",
                    "version",
                    "random",
                ]))
                .conflicts_with_all(options::modes::ALL_SORT_MODES),
        )
        .arg(make_sort_mode_arg(
            options::modes::HUMAN_NUMERIC,
            'h',
            "compare according to human readable sizes, eg 1M > 100k",
        ))
        .arg(make_sort_mode_arg(
            options::modes::MONTH,
            'M',
            "compare according to month name abbreviation",
        ))
        .arg(make_sort_mode_arg(
            options::modes::NUMERIC,
            'n',
            "compare according to string numerical value",
        ))
        .arg(make_sort_mode_arg(
            options::modes::GENERAL_NUMERIC,
            'g',
            "compare according to string general numerical value",
        ))
        .arg(make_sort_mode_arg(
            options::modes::VERSION,
            'V',
            "Sort by SemVer version number, eg 1.12.2 > 1.1.2",
        ))
        .arg(make_sort_mode_arg(
            options::modes::RANDOM,
            'R',
            "shuffle in random order",
        ))
        .arg(
            Arg::new(options::DICTIONARY_ORDER)
                .short('d')
                .long(options::DICTIONARY_ORDER)
                .help("consider only blanks and alphanumeric characters")
                .conflicts_with_all([
                    options::modes::NUMERIC,
                    options::modes::GENERAL_NUMERIC,
                    options::modes::HUMAN_NUMERIC,
                    options::modes::MONTH,
                ])
                .action(ArgAction::SetTrue),
        )
        .arg(
            Arg::new(options::MERGE)
                .short('m')
                .long(options::MERGE)
                .help("merge already sorted files; do not sort")
                .action(ArgAction::SetTrue),
        )
        .arg(
            Arg::new(options::check::CHECK)
                .short('c')
                .long(options::check::CHECK)
                .require_equals(true)
                .num_args(0..)
                .value_parser(ShortcutValueParser::new([
                    options::check::SILENT,
                    options::check::QUIET,
                    options::check::DIAGNOSE_FIRST,
                ]))
                .conflicts_with_all([options::OUTPUT, options::check::CHECK_SILENT])
                .help("check for sorted input; do not sort"),
        )
        .arg(
            Arg::new(options::check::CHECK_SILENT)
                .short('C')
                .long(options::check::CHECK_SILENT)
                .conflicts_with_all([options::OUTPUT, options::check::CHECK])
                .help(
                    "exit successfully if the given file is already sorted, \
                and exit with status 1 otherwise.",
                )
                .action(ArgAction::SetTrue),
        )
        .arg(
            Arg::new(options::IGNORE_CASE)
                .short('f')
                .long(options::IGNORE_CASE)
                .help("fold lower case to upper case characters")
                .action(ArgAction::SetTrue),
        )
        .arg(
            Arg::new(options::IGNORE_NONPRINTING)
                .short('i')
                .long(options::IGNORE_NONPRINTING)
                .help("ignore nonprinting characters")
                .conflicts_with_all([
                    options::modes::NUMERIC,
                    options::modes::GENERAL_NUMERIC,
                    options::modes::HUMAN_NUMERIC,
                    options::modes::MONTH,
                ])
                .action(ArgAction::SetTrue),
        )
        .arg(
            Arg::new(options::IGNORE_LEADING_BLANKS)
                .short('b')
                .long(options::IGNORE_LEADING_BLANKS)
                .help("ignore leading blanks when finding sort keys in each line")
                .action(ArgAction::SetTrue),
        )
        .arg(
            Arg::new(options::OUTPUT)
                .short('o')
                .long(options::OUTPUT)
                .help("write output to FILENAME instead of stdout")
                .value_name("FILENAME")
                .value_hint(clap::ValueHint::FilePath),
        )
        .arg(
            Arg::new(options::REVERSE)
                .short('r')
                .long(options::REVERSE)
                .help("reverse the output")
                .action(ArgAction::SetTrue),
        )
        .arg(
            Arg::new(options::STABLE)
                .short('s')
                .long(options::STABLE)
                .help("stabilize sort by disabling last-resort comparison")
                .action(ArgAction::SetTrue),
        )
        .arg(
            Arg::new(options::UNIQUE)
                .short('u')
                .long(options::UNIQUE)
                .help("output only the first of an equal run")
                .action(ArgAction::SetTrue),
        )
        .arg(
            Arg::new(options::KEY)
                .short('k')
                .long(options::KEY)
                .help("sort by a key")
                .action(ArgAction::Append)
                .num_args(1),
        )
        .arg(
            Arg::new(options::SEPARATOR)
                .short('t')
                .long(options::SEPARATOR)
                .help("custom separator for -k")
                .value_parser(ValueParser::os_string()),
        )
        .arg(
            Arg::new(options::ZERO_TERMINATED)
                .short('z')
                .long(options::ZERO_TERMINATED)
                .help("line delimiter is NUL, not newline")
                .action(ArgAction::SetTrue),
        )
        .arg(
            Arg::new(options::PARALLEL)
                .long(options::PARALLEL)
                .help("change the number of threads running concurrently to NUM_THREADS")
                .value_name("NUM_THREADS"),
        )
        .arg(
            Arg::new(options::BUF_SIZE)
                .short('S')
                .long(options::BUF_SIZE)
                .help("sets the maximum SIZE of each segment in number of sorted items")
                .value_name("SIZE"),
        )
        .arg(
            Arg::new(options::TMP_DIR)
                .short('T')
                .long(options::TMP_DIR)
                .help("use DIR for temporaries, not $TMPDIR or /tmp")
                .value_name("DIR")
                .value_hint(clap::ValueHint::DirPath),
        )
        .arg(
            Arg::new(options::COMPRESS_PROG)
                .long(options::COMPRESS_PROG)
                .help("compress temporary files with PROG, decompress with PROG -d; PROG has to take input from stdin and output to stdout")
                .value_name("PROG")
                .value_hint(clap::ValueHint::CommandName),
        )
        .arg(
            Arg::new(options::BATCH_SIZE)
                .long(options::BATCH_SIZE)
                .help("Merge at most N_MERGE inputs at once.")
                .value_name("N_MERGE"),
        )
        .arg(
            Arg::new(options::FILES0_FROM)
                .long(options::FILES0_FROM)
                .help("read input from the files specified by NUL-terminated NUL_FILES")
                .value_name("NUL_FILES")
                .action(ArgAction::Append)
                .value_parser(ValueParser::os_string())
                .value_hint(clap::ValueHint::FilePath),
        )
        .arg(
            Arg::new(options::DEBUG)
                .long(options::DEBUG)
                .help("underline the parts of the line that are actually used for sorting")
                .action(ArgAction::SetTrue),
        )
        .arg(
            Arg::new(options::FILES)
                .action(ArgAction::Append)
                .value_parser(ValueParser::os_string())
                .value_hint(clap::ValueHint::FilePath),
        )
}

fn exec(
    files: &mut [OsString],
    settings: &GlobalSettings,
    output: Output,
    tmp_dir: &mut TmpDirWrapper,
) -> UResult<()> {
    if settings.merge {
        merge::merge(files, settings, output, tmp_dir)
    } else if settings.check {
        if files.len() > 1 {
            Err(UUsageError::new(2, "only one file allowed with -c"))
        } else {
            check::check(files.first().unwrap(), settings)
        }
    } else {
        let mut lines = files.iter().map(open);
        ext_sort(&mut lines, settings, output, tmp_dir)
    }
}

fn sort_by<'a>(unsorted: &mut Vec<Line<'a>>, settings: &GlobalSettings, line_data: &LineData<'a>) {
    if settings.stable || settings.unique {
        unsorted.par_sort_by(|a, b| compare_by(a, b, settings, line_data, line_data));
    } else {
        unsorted.par_sort_unstable_by(|a, b| compare_by(a, b, settings, line_data, line_data));
    }
}

fn compare_by<'a>(
    a: &Line<'a>,
    b: &Line<'a>,
    global_settings: &GlobalSettings,
    a_line_data: &LineData<'a>,
    b_line_data: &LineData<'a>,
) -> Ordering {
    let mut selection_index = 0;
    let mut num_info_index = 0;
    let mut parsed_float_index = 0;
    for selector in &global_settings.selectors {
        let (a_str, b_str) = if selector.needs_selection {
            let selections = (
                a_line_data.selections
                    [a.index * global_settings.precomputed.selections_per_line + selection_index],
                b_line_data.selections
                    [b.index * global_settings.precomputed.selections_per_line + selection_index],
            );
            selection_index += 1;
            selections
        } else {
            // We can select the whole line.
            (a.line, b.line)
        };

        let settings = &selector.settings;

        let cmp: Ordering = match settings.mode {
            SortMode::Random => {
                // check if the two strings are equal
                if custom_str_cmp(
                    a_str,
                    b_str,
                    settings.ignore_non_printing,
                    settings.dictionary_order,
                    settings.ignore_case,
                ) == Ordering::Equal
                {
                    Ordering::Equal
                } else {
                    // Only if they are not equal compare by the hash
                    random_shuffle(a_str, b_str, &global_settings.salt.unwrap())
                }
            }
            SortMode::Numeric => {
                let a_num_info = &a_line_data.num_infos
                    [a.index * global_settings.precomputed.num_infos_per_line + num_info_index];
                let b_num_info = &b_line_data.num_infos
                    [b.index * global_settings.precomputed.num_infos_per_line + num_info_index];
                num_info_index += 1;
                numeric_str_cmp((a_str, a_num_info), (b_str, b_num_info))
            }
            SortMode::HumanNumeric => {
                let a_num_info = &a_line_data.num_infos
                    [a.index * global_settings.precomputed.num_infos_per_line + num_info_index];
                let b_num_info = &b_line_data.num_infos
                    [b.index * global_settings.precomputed.num_infos_per_line + num_info_index];
                num_info_index += 1;
                human_numeric_str_cmp((a_str, a_num_info), (b_str, b_num_info))
            }
            SortMode::GeneralNumeric => {
                let a_float = &a_line_data.parsed_floats
                    [a.index * global_settings.precomputed.floats_per_line + parsed_float_index];
                let b_float = &b_line_data.parsed_floats
                    [b.index * global_settings.precomputed.floats_per_line + parsed_float_index];
                parsed_float_index += 1;
                general_numeric_compare(a_float, b_float)
            }
            SortMode::Month => month_compare(a_str, b_str),
            SortMode::Version => version_cmp(a_str, b_str),
            SortMode::Default => custom_str_cmp(
                a_str,
                b_str,
                settings.ignore_non_printing,
                settings.dictionary_order,
                settings.ignore_case,
            ),
        };
        if cmp != Ordering::Equal {
            return if settings.reverse { cmp.reverse() } else { cmp };
        }
    }

    // Call "last resort compare" if all selectors returned Equal
    let cmp = if global_settings.mode == SortMode::Random
        || global_settings.stable
        || global_settings.unique
    {
        Ordering::Equal
    } else {
        a.line.cmp(b.line)
    };

    if global_settings.reverse {
        cmp.reverse()
    } else {
        cmp
    }
}

// This function cleans up the initial comparison done by leading_num_common for a general numeric compare.
// In contrast to numeric compare, GNU general numeric/FP sort *should* recognize positive signs and
// scientific notation, so we strip those lines only after the end of the following numeric string.
// For example, 5e10KFD would be 5e10 or 5x10^10 and +10000HFKJFK would become 10000.
#[allow(clippy::cognitive_complexity)]
fn get_leading_gen(input: &str) -> Range<usize> {
    let trimmed = input.trim_start();
    let leading_whitespace_len = input.len() - trimmed.len();

    // check for inf, -inf and nan
    for allowed_prefix in ["inf", "-inf", "nan"] {
        if trimmed.is_char_boundary(allowed_prefix.len())
            && trimmed[..allowed_prefix.len()].eq_ignore_ascii_case(allowed_prefix)
        {
            return leading_whitespace_len..(leading_whitespace_len + allowed_prefix.len());
        }
    }
    // Make this iter peekable to see if next char is numeric
    let mut char_indices = itertools::peek_nth(trimmed.char_indices());

    let first = char_indices.peek();

    if matches!(first, Some((_, NEGATIVE) | (_, POSITIVE))) {
        char_indices.next();
    }

    let mut had_e_notation = false;
    let mut had_decimal_pt = false;
    while let Some((idx, c)) = char_indices.next() {
        if c.is_ascii_digit() {
            continue;
        }
        if c == DECIMAL_PT && !had_decimal_pt && !had_e_notation {
            had_decimal_pt = true;
            continue;
        }
        if (c == 'e' || c == 'E') && !had_e_notation {
            // we can only consume the 'e' if what follow is either a digit, or a sign followed by a digit.
            if let Some(&(_, next_char)) = char_indices.peek() {
                if (next_char == '+' || next_char == '-')
                    && matches!(
                        char_indices.peek_nth(2),
                        Some((_, c)) if c.is_ascii_digit()
                    )
                {
                    // Consume the sign. The following digits will be consumed by the main loop.
                    char_indices.next();
                    had_e_notation = true;
                    continue;
                }
                if next_char.is_ascii_digit() {
                    had_e_notation = true;
                    continue;
                }
            }
        }
        return leading_whitespace_len..(leading_whitespace_len + idx);
    }
    leading_whitespace_len..input.len()
}

#[derive(Copy, Clone, PartialEq, PartialOrd, Debug)]
pub enum GeneralF64ParseResult {
    Invalid,
    NaN,
    NegInfinity,
    Number(f64),
    Infinity,
}

/// Parse the beginning string into a GeneralF64ParseResult.
/// Using a GeneralF64ParseResult instead of f64 is necessary to correctly order floats.
#[inline(always)]
fn general_f64_parse(a: &str) -> GeneralF64ParseResult {
    // The actual behavior here relies on Rust's implementation of parsing floating points.
    // For example "nan", "inf" (ignoring the case) and "infinity" are only parsed to floats starting from 1.53.
    // TODO: Once our minimum supported Rust version is 1.53 or above, we should add tests for those cases.
    match a.parse::<f64>() {
        Ok(a) if a.is_nan() => GeneralF64ParseResult::NaN,
        Ok(a) if a == f64::NEG_INFINITY => GeneralF64ParseResult::NegInfinity,
        Ok(a) if a == f64::INFINITY => GeneralF64ParseResult::Infinity,
        Ok(a) => GeneralF64ParseResult::Number(a),
        Err(_) => GeneralF64ParseResult::Invalid,
    }
}

/// Compares two floats, with errors and non-numerics assumed to be -inf.
/// Stops coercing at the first non-numeric char.
/// We explicitly need to convert to f64 in this case.
fn general_numeric_compare(a: &GeneralF64ParseResult, b: &GeneralF64ParseResult) -> Ordering {
    a.partial_cmp(b).unwrap()
}

fn get_rand_string() -> [u8; 16] {
    thread_rng().sample(rand::distributions::Standard)
}

fn get_hash<T: Hash>(t: &T) -> u64 {
    let mut s = FnvHasher::default();
    t.hash(&mut s);
    s.finish()
}

fn random_shuffle(a: &str, b: &str, salt: &[u8]) -> Ordering {
    let da = get_hash(&(a, salt));
    let db = get_hash(&(b, salt));
    da.cmp(&db)
}

#[derive(Eq, Ord, PartialEq, PartialOrd, Clone, Copy)]
enum Month {
    Unknown,
    January,
    February,
    March,
    April,
    May,
    June,
    July,
    August,
    September,
    October,
    November,
    December,
}

/// Parse the beginning string into a Month, returning Month::Unknown on errors.
fn month_parse(line: &str) -> Month {
    let line = line.trim();

    const MONTHS: [(&str, Month); 12] = [
        ("JAN", Month::January),
        ("FEB", Month::February),
        ("MAR", Month::March),
        ("APR", Month::April),
        ("MAY", Month::May),
        ("JUN", Month::June),
        ("JUL", Month::July),
        ("AUG", Month::August),
        ("SEP", Month::September),
        ("OCT", Month::October),
        ("NOV", Month::November),
        ("DEC", Month::December),
    ];

    for (month_str, month) in &MONTHS {
        if line.is_char_boundary(month_str.len())
            && line[..month_str.len()].eq_ignore_ascii_case(month_str)
        {
            return *month;
        }
    }

    Month::Unknown
}

fn month_compare(a: &str, b: &str) -> Ordering {
    #![allow(clippy::comparison_chain)]
    let ma = month_parse(a);
    let mb = month_parse(b);

    if ma > mb {
        Ordering::Greater
    } else if ma < mb {
        Ordering::Less
    } else {
        Ordering::Equal
    }
}

fn print_sorted<'a, T: Iterator<Item = &'a Line<'a>>>(
    iter: T,
    settings: &GlobalSettings,
    output: Output,
) {
    let mut writer = output.into_write();
    for line in iter {
        line.print(&mut writer, settings);
    }
}

fn open(path: impl AsRef<OsStr>) -> UResult<Box<dyn Read + Send>> {
    let path = path.as_ref();
    if path == "-" {
        let stdin = stdin();
        return Ok(Box::new(stdin) as Box<dyn Read + Send>);
    }

    let path = Path::new(path);

    match File::open(path) {
        Ok(f) => Ok(Box::new(f) as Box<dyn Read + Send>),
        Err(error) => Err(SortError::ReadFailed {
            path: path.to_owned(),
            error,
        }
        .into()),
    }
}

fn format_error_message(error: &ParseSizeError, s: &str, option: &str) -> String {
    // NOTE:
    // GNU's sort echos affected flag, -S or --buffer-size, depending user's selection
    match error {
        ParseSizeError::InvalidSuffix(_) => {
            format!("invalid suffix in --{} argument {}", option, s.quote())
        }
        ParseSizeError::ParseFailure(_) | ParseSizeError::PhysicalMem(_) => {
            format!("invalid --{} argument {}", option, s.quote())
        }
        ParseSizeError::SizeTooBig(_) => format!("--{} argument {} too large", option, s.quote()),
    }
}

#[cfg(test)]
mod tests {

    use super::*;

    fn tokenize_helper(line: &str, separator: Option<char>) -> Vec<Field> {
        let mut buffer = vec![];
        tokenize(line, separator, &mut buffer);
        buffer
    }

    #[test]
    fn test_get_hash() {
        let a = "Ted".to_string();

        assert_eq!(2_646_829_031_758_483_623, get_hash(&a));
    }

    #[test]
    fn test_random_shuffle() {
        let a = "Ted";
        let b = "Ted";
        let c = get_rand_string();

        assert_eq!(Ordering::Equal, random_shuffle(a, b, &c));
    }

    #[test]
    fn test_month_compare() {
        let a = "JaN";
        let b = "OCt";

        assert_eq!(Ordering::Less, month_compare(a, b));
    }
    #[test]
    fn test_version_compare() {
        let a = "1.2.3-alpha2";
        let b = "1.4.0";

        assert_eq!(Ordering::Less, version_cmp(a, b));
    }

    #[test]
    fn test_random_compare() {
        let a = "9";
        let b = "9";
        let c = get_rand_string();

        assert_eq!(Ordering::Equal, random_shuffle(a, b, &c));
    }

    #[test]
    fn test_tokenize_fields() {
        let line = "foo bar b    x";
        assert_eq!(tokenize_helper(line, None), vec![0..3, 3..7, 7..9, 9..14,],);
    }

    #[test]
    fn test_tokenize_fields_leading_whitespace() {
        let line = "    foo bar b    x";
        assert_eq!(
            tokenize_helper(line, None),
            vec![0..7, 7..11, 11..13, 13..18,]
        );
    }

    #[test]
    fn test_tokenize_fields_custom_separator() {
        let line = "aaa foo bar b    x";
        assert_eq!(
            tokenize_helper(line, Some('a')),
            vec![0..0, 1..1, 2..2, 3..9, 10..18,]
        );
    }

    #[test]
    fn test_tokenize_fields_trailing_custom_separator() {
        let line = "a";
        assert_eq!(tokenize_helper(line, Some('a')), vec![0..0]);
        let line = "aa";
        assert_eq!(tokenize_helper(line, Some('a')), vec![0..0, 1..1]);
        let line = "..a..a";
        assert_eq!(tokenize_helper(line, Some('a')), vec![0..2, 3..5]);
    }

    #[test]
    #[cfg(target_pointer_width = "64")]
    fn test_line_size() {
        // We should make sure to not regress the size of the Line struct because
        // it is unconditional overhead for every line we sort.
        assert_eq!(std::mem::size_of::<Line>(), 24);
    }

    #[test]
    fn test_parse_byte_count() {
        let valid_input = [
            ("0", 0),
            ("50K", 50 * 1024),
            ("50k", 50 * 1024),
            ("1M", 1024 * 1024),
            ("100M", 100 * 1024 * 1024),
            #[cfg(not(target_pointer_width = "32"))]
            ("1000G", 1000 * 1024 * 1024 * 1024),
            #[cfg(not(target_pointer_width = "32"))]
            ("10T", 10 * 1024 * 1024 * 1024 * 1024),
            ("1b", 1),
            ("1024b", 1024),
            ("1024Mb", 1024 * 1024 * 1024), // NOTE: This might not be how GNU `sort` behaves for 'Mb'
            ("1", 1024),                    // K is default
            ("50", 50 * 1024),
            ("K", 1024),
            ("k", 1024),
            ("m", 1024 * 1024),
            #[cfg(not(target_pointer_width = "32"))]
            ("E", 1024 * 1024 * 1024 * 1024 * 1024 * 1024),
        ];
        for (input, expected_output) in &valid_input {
            assert_eq!(
                GlobalSettings::parse_byte_count(input),
                Ok(*expected_output)
            );
        }

        // SizeTooBig
        let invalid_input = ["500E", "1Y"];
        for input in &invalid_input {
            assert!(GlobalSettings::parse_byte_count(input).is_err());
        }

        // ParseFailure
        let invalid_input = ["nonsense", "1B", "B", "b", "p", "e", "z", "y"];
        for input in &invalid_input {
            assert!(GlobalSettings::parse_byte_count(input).is_err());
        }
    }
}<|MERGE_RESOLUTION|>--- conflicted
+++ resolved
@@ -289,11 +289,7 @@
         // GNU sort (8.32) invalid:  b, B, 1B,                         p, e, z, y
         let size = Parser::default()
             .with_allow_list(&[
-<<<<<<< HEAD
-                "b", "k", "K", "m", "M", "g", "G", "t", "T", "P", "E", "Z", "Y", "%",
-=======
-                "b", "k", "K", "m", "M", "g", "G", "t", "T", "P", "E", "Z", "Y", "R", "Q",
->>>>>>> 5d6a04ab
+                "b", "k", "K", "m", "M", "g", "G", "t", "T", "P", "E", "Z", "Y", "R", "Q", "%",
             ])
             .with_default_unit("K")
             .with_b_byte_count(true)
