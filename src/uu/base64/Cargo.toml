--- conflicted
+++ resolved
@@ -15,14 +15,9 @@
 path = "src/base64.rs"
 
 [dependencies]
-<<<<<<< HEAD
-uucore = { version=">=0.0.10", package="uucore", path="../../uucore", features = ["encoding"] }
-uucore_procs = { version=">=0.0.7", package="uucore_procs", path="../../uucore_procs" }
-=======
 clap = { version = "2.33", features = ["wrap_help"] }
 uucore = { version=">=0.0.11", package="uucore", path="../../uucore", features = ["encoding"] }
 uucore_procs = { version=">=0.0.8", package="uucore_procs", path="../../uucore_procs" }
->>>>>>> ec386fa4
 uu_base32 = { version=">=0.0.8", package="uu_base32", path="../base32"}
 
 [[bin]]
