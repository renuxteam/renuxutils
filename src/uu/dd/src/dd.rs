--- conflicted
+++ resolved
@@ -854,20 +854,18 @@
     // This is the max size needed.
     let mut buf = vec![BUF_INIT_BYTE; bsize];
 
-<<<<<<< HEAD
     // Spawn a timer thread to provide a scheduled signal indicating when we
     // should send an update of our progress to the reporting thread.
     //
     // This avoids the need to query the OS monotonic clock for every block.
     let alarm = Alarm::with_interval(Duration::from_secs(1));
-=======
+
     // Index in the input file where we are reading bytes and in
     // the output file where we are writing bytes.
     //
     // These are updated on each iteration of the main loop.
     let mut read_offset = 0;
     let mut write_offset = 0;
->>>>>>> 856825bb
 
     // The main read/write loop.
     //
