--- conflicted
+++ resolved
@@ -46,7 +46,15 @@
 #[cfg(unix)]
 use std::os::unix::fs::MetadataExt;
 
-<<<<<<< HEAD
+const ABOUT: &str = "\
+                     Print the last 10 lines of each FILE to standard output.\n\
+                     With more than one FILE, precede each with a header giving the file name.\n\
+                     With no FILE, or when FILE is -, read standard input.\n\
+                     \n\
+                     Mandatory arguments to long flags are mandatory for short flags too.\
+                     ";
+const USAGE: &str = "tail [FLAG]... [FILE]...";
+
 pub mod text {
     pub static STDIN_STR: &str = "standard input";
     pub static NO_FILES_REMAINING: &str = "no files remaining";
@@ -58,16 +66,6 @@
     #[cfg(target_os = "windows")]
     pub static BACKEND: &str = "ReadDirectoryChanges";
 }
-=======
-const ABOUT: &str = "\
-                     Print the last 10 lines of each FILE to standard output.\n\
-                     With more than one FILE, precede each with a header giving the file name.\n\
-                     With no FILE, or when FILE is -, read standard input.\n\
-                     \n\
-                     Mandatory arguments to long flags are mandatory for short flags too.\
-                     ";
-const USAGE: &str = "tail [FLAG]... [FILE]...";
->>>>>>> 1b39a109
 
 pub mod options {
     pub mod verbosity {
